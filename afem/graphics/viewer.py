from OCC.BRepBuilderAPI import BRepBuilderAPI_Transform
from OCC.Display.SimpleGui import init_display
from OCC.Graphic3d import Graphic3d_NOM_DEFAULT
from OCC.V3d import V3d_ColorScale
from OCC.MeshVS import (MeshVS_BP_Mesh, MeshVS_DA_DisplayNodes,
                        MeshVS_DA_EdgeColor, MeshVS_Drawer, MeshVS_Mesh,
                        MeshVS_MeshPrsBuilder)
from OCC.Quantity import Quantity_Color, Quantity_TOC_RGB
from OCC.SMESH import SMESH_MeshVSLink
from OCC.TopoDS import TopoDS_Shape
from OCC.gce import gce_MakeMirror
from numpy.random import rand
import ctypes
import gc

__all__ = ["Viewer", "ViewableItem"]


class ViewableItem(object):
    """
    Base class for items that can be viewed.

    :var OCC.Quantity.Quantity_Color color: The OCC color quantity. The
        color is set randomly during initialization.
    :var float transparency: The transparency level.
    :var afem.geometry.entities.Plane mirror: The plane to mirror the object
        about. If provided then object will be mirrored about the plane for
        visualization purposes only.
    """

    def __init__(self):
        r, g, b = rand(1, 3)[0]
        self.color = Quantity_Color(r, g, b, Quantity_TOC_RGB)
        self.transparency = 0.
        self.mirror = None
        return

    def set_color(self, r, g, b):
        """
        Set color (0. <= r, g, b <= 1.).

        :param float r: Red.
        :param float g: Green.
        :param float b: Blue.

        :return: None.
        """
        if r > 1.:
            r /= 255.
        if g > 1.:
            g /= 255.
        if b > 1.:
            b /= 255.
        self.color = Quantity_Color(r, g, b, Quantity_TOC_RGB)

    def set_transparency(self, transparency):
        """
        Set the opacity for graphics.

        :param float transparency: Level of transparency (0 to 1).

        :return: None.
        """
        if transparency < 0.:
            transparency = 0.
        elif transparency > 1.:
            transparency = 1.
        self.transparency = transparency

    def set_mirror(self, pln):
        """
        Set a plane to mirror the item.

        :param afem.geometry.entities.Plane pln: The plane.

        :return: None.
        """
        self.mirror = pln

    def get_mirrored(self):
        """
        Get the mirrored shape.

        :return: The mirrored shape.
        :rtype: OCC.TopoDS.TopoDS_Shape
        """
        if not self.mirror:
            return None

        trsf = gce_MakeMirror(self.mirror.object.Pln()).Value()
        builder = BRepBuilderAPI_Transform(self, trsf, True)
        if not builder.IsDone():
            return None
        return builder.Shape()


class Viewer:
    def __init__(
            self, shapes=list(), meshes=list(), view='iso', white_bg=False, fit=True, xy1=None, xy2=None,
            draw_edges=True
    ):
        """
        Initializes a viewer object

        :param shapes: Item(s) to view.
        :type shapes: list of afem.graphics.viewer.ViewableItem or TopoDS.TopoDS_Shape
        :param list of afem.fem.meshes.Mesh meshes: Mesh(es) to view.
        :param str view: The viewing angle ('iso', 'top', 'bottom', 'left',
            'right', 'front', 'bottom').
        :param bool white_bg: Option to make the background white.
        :param bool fit: Option to fit contents to screen.
        :param array_like xy1: Lower corner for zooming.
        :param array_like xy2: Upper corner for zooming.
        :param bool draw_edges: Display edges as black lines if True
        """
        self._items = shapes
        self._meshes = meshes
        self._draw_edges = draw_edges
        self._white_bg = white_bg
        view_scale = 0.9
        screen_res = (int(view_scale * ctypes.windll.user32.GetSystemMetrics(0)),
                      int(view_scale * ctypes.windll.user32.GetSystemMetrics(1)))
        self._disp, self._start_display, add_menu, add_function_to_menu = init_display()
        self._win = add_menu.__closure__[0].cell_contents
        self._win.move(0, 0)
        self._win.resize(*screen_res)
        self._win.centerOnScreen()
        self.set_display_shapes()
        self.change_view(view)

        # self._disp.View.ColorScale()
        # self._disp.View.ColorScaleDisplay()
        self.draw_edges = draw_edges
        self._disp.default_drawer.SetFaceBoundaryDraw(self.draw_edges)

        if white_bg:
            self._disp.set_bg_gradient_color(255, 255, 255, 255, 255, 255)
            self._disp.Repaint()

        if xy1 is not None and xy2 is not None:
            self._disp.View.FitAll(xy1[0], xy1[1], xy2[0], xy2[1])
            fit = False

        if fit:
            self._disp.FitAll()

        self._disp.Repaint()
        self._win.close()
        return

    @property
    def white_bg(self):
        return self._white_bg

    @white_bg.setter
    def white_bg(self, b):
        self._white_bg = b

    @property
    def draw_edges(self):
        return self._draw_edges

    @draw_edges.setter
    def draw_edges(self, tf):
        self._draw_edges = tf

    def clear_all(self):
        """
        Clear entities from viewer and from object memory
        :return: None.
        """
        self._items = []
        self._meshes = []
        self._disp.EraseAll()
        return

    def close(self):
        """
        Close the viewer window
        :return: None
        """
        self._win.close()
        return

    def delete_viewer(self):
        """
        Clear the viewer canvas object from memory
        :return: None
        """
        self._win.canva.close()
        self._win.canva.deleteLater()
        self._win.menu_bar.close()
        self._win.menu_bar.deleteLater()
        self._win = None
        self._disp = None
        self._start_display = None
        gc.collect()
        return

    def change_view(self, v):
        """
        Change the viewing angle of the current viewer.
        :param str v: The viewing angle ('iso', 'top', 'bottom', 'left',
            'right', 'front', 'bottom').
        :return:
        """
        v = v.lower()
        if v in ['i', 'iso', 'isometric']:
            self._disp.View_Iso()
        elif v in ['t', 'top']:
            self._disp.View_Top()
        elif v in ['b', 'bottom']:
            self._disp.View_Bottom()
        elif v in ['l', 'left']:
            self._disp.View_Front()
        elif v in ['r', 'right']:
            self._disp.View_Rear()
        elif v in ['f', 'front']:
            self._disp.View_Left()
        elif v in ['rear']:
            self._disp.View_Right()
        else:
            raise ValueError
        return

    def show(self):
        """
        Display the current viewer for interactive use
        :return: None
        """
        self._disp.Repaint()
        self._win.show()
        self._start_display()
        return

    def add(self, *items):
        """
        Add viewable items.

        :param items: Item(s) to view.
        :type items: afem.graphics.viewer.ViewableItem or TopoDS.TopoDS_Shape
            or afem.structure.assembly.Assembly or str

        :return: None.
        """
        # Avoid circular imports
        from afem.structure.assembly import Assembly, AssemblyAPI

        for item in items:
            if isinstance(item, (ViewableItem, TopoDS_Shape)):
<<<<<<< HEAD
                self._items.append(item)
        return
=======
                cls._items.append(item)
            elif isinstance(item, Assembly):
                for part in item.get_parts():
                    cls._items.append(part)
            elif isinstance(item, str):
                assy = AssemblyAPI.get_assy(item)
                if isinstance(assy, Assembly):
                    for part in assy.get_parts():
                        cls._items.append(part)
>>>>>>> 8ae39005

    def set_display_shapes(self):
        """
        Draws but does not display the current _items list and _meshes list in the viewer
        :return: None
        """
        for item in self._items:
            try:
                self._disp.DisplayShape(
                    item, color=item.color,
                    transparency=item.transparency,
                    material=Graphic3d_NOM_DEFAULT
                )
            except TypeError:
                # Hack for some geometry items
                self._disp.DisplayShape(
                    item.object,
                    color=item.color,
                    transparency=item.transparency,
                    material=Graphic3d_NOM_DEFAULT
                )
            if item.mirror:
                mirrored = item.get_mirrored()
                self._disp.DisplayShape(
                    mirrored,
                    color=item.color,
                    transparency=item.transparency,
                    material=Graphic3d_NOM_DEFAULT
                )
        for mesh in self._meshes:
            _display_smesh(self._disp, mesh)
        self._disp.Repaint()
        return

    def add_meshes(self, *meshes):
        """
        Add meshes to the viewer.

        :param afem.fem.meshes.Mesh meshes: The mesh(es) to add.

        :return: None.
        """
        for mesh in meshes:
            self._meshes.append(mesh)
        return

    def capture(self, filename='capture.png', view='iso', fit=True):
        """
        Take a screen capture of the current viewer configuration
        :param str filename: name of the file to be captured
        :param str view: The viewing angle ('iso', 'top', 'bottom', 'left',
            'right', 'front', 'bottom').
        :param bool fit: Option to fit contents to screen.
        :return: None
        """
        self._win.show()
        self.change_view(view)
        if fit:
            self._disp.FitAll()
        self._disp.Repaint()
        self._disp.View.Dump(filename)
        self._win.close()
        return


def _display_smesh(display, mesh):
    """
    Display an SMESH generated mesh.
    """
    ds = SMESH_MeshVSLink(mesh.object)
    mesh_vs = MeshVS_Mesh(True)
    prs_builder = MeshVS_MeshPrsBuilder(mesh_vs.GetHandle(), 1,
                                        ds.GetHandle(), 0, MeshVS_BP_Mesh)
    mesh_vs.SetDataSource(ds.GetHandle())
    mesh_vs.AddBuilder(prs_builder.GetHandle(), True)
    mesh_vs_drawer = mesh_vs.GetDrawer().GetObject()
    assert isinstance(mesh_vs_drawer, MeshVS_Drawer)
    mesh_vs_drawer.SetBoolean(MeshVS_DA_DisplayNodes, False)
    black = Quantity_Color(0., 0., 0., 0)
    mesh_vs_drawer.SetColor(MeshVS_DA_EdgeColor, black)
    context = display.Context
    context.Display(mesh_vs.GetHandle())
    context.Deactivate(mesh_vs.GetHandle())
    return True<|MERGE_RESOLUTION|>--- conflicted
+++ resolved
@@ -248,20 +248,15 @@
 
         for item in items:
             if isinstance(item, (ViewableItem, TopoDS_Shape)):
-<<<<<<< HEAD
                 self._items.append(item)
-        return
-=======
-                cls._items.append(item)
             elif isinstance(item, Assembly):
                 for part in item.get_parts():
-                    cls._items.append(part)
+                    self._items.append(part)
             elif isinstance(item, str):
                 assy = AssemblyAPI.get_assy(item)
                 if isinstance(assy, Assembly):
                     for part in assy.get_parts():
-                        cls._items.append(part)
->>>>>>> 8ae39005
+                        self._items.append(part)
 
     def set_display_shapes(self):
         """
